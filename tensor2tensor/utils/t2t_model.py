--- conflicted
+++ resolved
@@ -753,7 +753,6 @@
                                                        0))
     return sharded_features
 
-<<<<<<< HEAD
   def _to_features_per_datashard(self, features):
     datashard_features = []
     assert len(features[list(features.keys())[0]]) == self._num_datashards
@@ -769,232 +768,6 @@
       for k, v in six.iteritems(feats):
         features[k].append(v)
     return features
-=======
-  def _model_fn(self, features, skip=False, force_full_predict=False):
-    """Computes the entire model and produces sharded logits and losses.
-
-    Args:
-      features: A dictionary of feature name to tensor.
-      skip: a Boolean, if we're just dummy-calling and actually skip this model
-        (but we need to create variables to not confuse distributed training).
-      force_full_predict: a Boolean, if set, then last-position-only
-        optimizations are not used even when allowed and in PREDICT mode.
-
-    Returns:
-      logits: `Tensor`
-      losses: a dictionary: {loss-name (string): floating point `Scalar`}.
-    """
-    start_time = time.time()
-    dp = self._data_parallelism
-
-    sharded_features = self._shard_features(features)
-
-    # Construct the model bottom for inputs.
-    transformed_features = {}
-    all_previous_modalities = []
-
-    for key, input_modality in six.iteritems(
-        self._problem_hparams.input_modality):
-      previous_modalities = [
-          self.hparams.problems[i].input_modality[key].name
-          for i in xrange(self._problem_idx)
-      ]
-      all_previous_modalities.extend(previous_modalities)
-      do_reuse = input_modality.name in all_previous_modalities
-      transformed_features[key + "_raw"] = sharded_features[key]
-      with tf.variable_scope(input_modality.name, reuse=do_reuse):
-        transformed_features[key] = input_modality.bottom_sharded(
-            sharded_features[key], dp)
-      all_previous_modalities.append(input_modality.name)
-
-    # Target space id just gets copied to every shard.
-    if "target_space_id" in features:
-      transformed_features["target_space_id"] = [features["target_space_id"]
-                                                ] * self._num_datashards
-
-    # For features without a modality ending in "_raw", we pass them raw.
-    for key, feature in sharded_features.items():
-      if key not in transformed_features and key.endswith("_raw"):
-        transformed_features[key] = feature
-
-    # Targets are transformed by the autoregressive part of the modality
-    previous_tgt_modalities = [
-        self.hparams.problems[i].target_modality.name
-        for i in xrange(self._problem_idx)
-    ]
-    all_previous_modalities.extend(previous_tgt_modalities)
-
-    target_modality = self._problem_hparams.target_modality
-    target_reuse = target_modality.name in previous_tgt_modalities
-    with tf.variable_scope(target_modality.name, reuse=target_reuse):
-      transformed_features["targets"] = target_modality.targets_bottom_sharded(
-          sharded_features["targets"], dp)
-
-    # Allows later access to pre-embedding raw targets.
-    transformed_features["targets_raw"] = sharded_features["targets"]
-
-    # Construct the model body.
-    with tf.variable_scope("body", reuse=self._problem_idx > 0):
-      if skip:
-        body_outputs = transformed_features["targets"]
-        losses = {"extra": 0.0}
-      else:
-        body_outputs, losses = self.model_fn_body_sharded(transformed_features)
-        if not isinstance(losses, dict):  # If it's a single extra loss.
-          losses = {"extra": losses}
-
-    with tf.variable_scope(target_modality.name, reuse=target_reuse):
-      last_only = (target_modality.top_is_pointwise and
-                   self.hparams.mode == tf.estimator.ModeKeys.PREDICT and
-                   not force_full_predict)
-      if not last_only:
-        sharded_logits = target_modality.top_sharded(
-            body_outputs, sharded_features["targets"], dp)
-        training_loss = _get_training_loss(
-            target_modality, sharded_logits, sharded_features, dp)
-
-        training_loss *= self._problem_hparams.loss_multiplier
-      else:
-        # Take body outputs for the last position only, and targets too.
-        last_position_body_outputs = [
-            tf.expand_dims(body_shard[:, -1, :, :], axis=[1])
-            for body_shard in body_outputs
-        ]
-        last_position_targets = [
-            tf.expand_dims(target_shard[:, -1:, :, :], axis=[1])
-            for target_shard in sharded_features["targets"]
-        ]
-        sharded_logits = target_modality.top_sharded(last_position_body_outputs,
-                                                     last_position_targets,
-                                                     self._data_parallelism)
-        training_loss = None
-    losses["training"] = training_loss
-
-    # Scheduled sampling.
-    do_scheduled_sampling = (  # Only do it if training and set for it.
-        self.hparams.scheduled_sampling_prob > 0.0 and
-        self.hparams.mode == tf.estimator.ModeKeys.TRAIN and not skip)
-    if do_scheduled_sampling:
-
-      def sample(x):
-        """Multinomial sampling from a n-dimensional tensor."""
-        vocab_size = target_modality.top_dimensionality
-        samples = tf.multinomial(tf.reshape(x, [-1, vocab_size]), 1)
-        reshaped_samples = tf.reshape(samples, common_layers.shape_list(x)[:-1])
-        return tf.to_int32(reshaped_samples)
-
-      def mix_gold_sampled(gold_targets, sampled_targets):
-        return tf.where(
-            tf.less(
-                tf.random_uniform(common_layers.shape_list(sampled_targets)),
-                self.hparams.scheduled_sampling_gold_mixin_prob), gold_targets,
-            sampled_targets)
-
-      def sampled_results():
-        """Generate scheduled sampling results."""
-        sampled_targets = dp(sample, sharded_logits)
-        new_targets = dp(mix_gold_sampled, sharded_features["targets"],
-                         sampled_targets)
-        new_features = transformed_features
-        with tf.variable_scope(tf.get_variable_scope(), reuse=True):
-          with tf.variable_scope(target_modality.name):
-            new_features["targets"] = target_modality.targets_bottom_sharded(
-                new_targets, dp)
-          with tf.variable_scope("body"):
-            body_outputs, losses = self.model_fn_body_sharded(new_features)
-            if not isinstance(losses, dict):  # If it's a single extra loss.
-              losses = {"extra": losses}
-          with tf.variable_scope(target_modality.name):
-            new_sharded_logits = target_modality.top_sharded(
-                body_outputs, sharded_features["targets"], dp)
-            training_loss = _get_training_loss(
-                target_modality, sharded_logits, sharded_features, dp)
-            training_loss *= self._problem_hparams.loss_multiplier
-          losses["training"] = training_loss
-        return new_sharded_logits, losses
-
-      # Run the above conditionally.
-      prob = self.hparams.scheduled_sampling_prob
-      prob *= common_layers.inverse_exp_decay(
-          self.hparams.scheduled_sampling_warmup_steps, min_value=0.001)
-      sharded_logits, losses = tf.cond(
-          tf.less(tf.random_uniform([]), prob), sampled_results,
-          lambda: (sharded_logits, losses))
-
-    if not context.in_eager_mode():
-      tf.logging.info("This model_fn took %.3f sec." %
-                      (time.time() - start_time))
-    return sharded_logits, losses
-
-  def call(self, inputs_dict, skip=False, force_full_predict=False):
-    with self._var_store.as_default():
-      self._fill_problem_hparams_features(inputs_dict)
-      sharded_logits, losses = self._model_fn(
-          inputs_dict, skip=skip, force_full_predict=force_full_predict)
-      return tf.concat(sharded_logits, 0), losses
-
-  def model_fn_body_sharded(self, sharded_features):
-    """Mixture-of-experts models will override this function.
-
-    Compute model body on all datashards.
-
-    Args:
-      sharded_features: map from string to list of Tensors each with shape
-         [batch, ?, ?, body_input_size]
-
-    Returns:
-      sharded_body_output:
-          a list of Tensors, each with shape [batch, O, P, body_output_size]
-      extra_loss: a Scalar.
-    """
-    with tf.name_scope("model"):
-      datashard_to_features = [{
-          k: v[d]
-          for k, v in six.iteritems(sharded_features)
-      }
-                               for d in xrange(self._num_datashards)]
-      output = self._data_parallelism(
-          _with_timing(
-              self.model_fn_body,
-              "model_fn_body",
-              silent=context.in_eager_mode()), datashard_to_features)
-      if isinstance(output, tuple):
-        losses_sharded = output[1]
-        if isinstance(losses_sharded[0], dict):
-          loss = {}
-          for k in losses_sharded[0].keys():
-            k_loss_sharded = [losses[k] for losses in losses_sharded]
-            loss[k] = tf.reduce_mean(k_loss_sharded)
-        else:
-          loss = {"extra": tf.reduce_mean(losses_sharded)}
-        output = output[0]
-      else:
-        loss = {"extra": 0.0}
-      return output, loss
-
-  def model_fn_body(self, features):
-    """Most models will override this function.
-
-    Compute label logits for one shard as a function of the transformed
-    features.
-
-    Args:
-      features: A dictionary of key to Tensor.  Each Tensor has shape
-         [batch_size, ?, ?, hidden_size].
-
-    Returns:
-      output: tensor of logits with shape [batch_size, O, P, body_output_size.
-      losses: either single loss as a scalar, a list, a tensor (to be averaged)
-              or a dictionary of losses.
-    """
-    raise NotImplementedError("Abstract Method")
-
-  def optimize(self, loss, use_tpu=False):
-    """Return a training op minimizing loss."""
-    lr = self.hparams.learning_rate * optimize.learning_rate_decay(self.hparams)
-    train_op = optimize.optimize(loss, lr, self.hparams, use_tpu=use_tpu)
-    return train_op
->>>>>>> 14b8f438
 
   @staticmethod
   def make_estimator_model_fn(model_name,
