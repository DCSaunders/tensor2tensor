# coding=utf-8
# Copyright 2017 The Tensor2Tensor Authors.
#
# Licensed under the Apache License, Version 2.0 (the "License");
# you may not use this file except in compliance with the License.
# You may obtain a copy of the License at
#
#     http://www.apache.org/licenses/LICENSE-2.0
#
# Unless required by applicable law or agreed to in writing, software
# distributed under the License is distributed on an "AS IS" BASIS,
# WITHOUT WARRANTIES OR CONDITIONS OF ANY KIND, either express or implied.
# See the License for the specific language governing permissions and
# limitations under the License.

"""Optimization."""
from __future__ import absolute_import
from __future__ import division
from __future__ import print_function

# Dependency imports

import numpy as np

from tensor2tensor.utils import yellowfin
<<<<<<< HEAD
from tensor2tensor.utils import multistep_optimizer
=======
from tensor2tensor.utils import largebatch_optimizer
>>>>>>> 896b66f0

import tensorflow as tf

from tensorflow.python.framework import dtypes


def optimize(loss, learning_rate, hparams, use_tpu=False):
  """Minimize loss."""
  loss = weight_decay_and_noise(loss, hparams, learning_rate)
  loss = tf.identity(loss, name="total_loss")
  log_variable_sizes(verbose=hparams.summarize_vars)
  diet_vars = [
      v for v in tf.global_variables() if v.dtype == dtypes.float16_ref
  ]
  log_variable_sizes(
      diet_vars, "Diet Variables", verbose=hparams.summarize_vars)
  opt = ConditionalOptimizer(hparams.optimizer, learning_rate, hparams, use_tpu)
  if use_tpu:
    opt = tf.contrib.tpu.CrossShardOptimizer(opt)

  tf.summary.scalar("learning_rate", learning_rate)
  opt_summaries = ["loss", "global_gradient_norm"]
  if hparams.summarize_grads:
    tf.logging.info("Summarizing gradients")
    opt_summaries.extend(["gradients", "gradient_norm"])

  if hparams.clip_grad_norm:
    tf.logging.info("Clipping gradients, norm: %0.5f", hparams.clip_grad_norm)
  if hparams.grad_noise_scale:
    tf.logging.info("Adding noise to gradients, noise scale: %0.5f",
                    hparams.grad_noise_scale)

  train_op = tf.contrib.layers.optimize_loss(
      name="training",
      loss=loss,
      global_step=tf.train.get_or_create_global_step(),
      learning_rate=learning_rate,
      clip_gradients=hparams.clip_grad_norm or None,
      gradient_noise_scale=hparams.grad_noise_scale or None,
      optimizer=opt,
      summaries=opt_summaries,
      colocate_gradients_with_ops=True)
  return train_op


class ConditionalOptimizer(tf.train.Optimizer):
  """Conditional optimizer."""

  def __init__(self, optimizer_name, lr, hparams, use_tpu=False):
    if optimizer_name == "Adam" and use_tpu:
      # LazyAdamOptimizer does not work on TPU
      optimizer_name = "TrueAdam"

    tf.logging.info("Using optimizer %s", optimizer_name)

    if optimizer_name == "Adam":
      # We change the default epsilon for Adam and re-scale lr.
      # Using LazyAdam as it's much faster for large vocabulary embeddings.
      self._opt = tf.contrib.opt.LazyAdamOptimizer(
          lr / 500.0,
          beta1=hparams.optimizer_adam_beta1,
          beta2=hparams.optimizer_adam_beta2,
          epsilon=hparams.optimizer_adam_epsilon)
<<<<<<< HEAD
    elif optimizer_name == "MultistepAdam":
      self._opt = multistep_optimizer.MultistepAdamOptimizer(
          lr,
          beta1=hparams.optimizer_adam_beta1,
          beta2=hparams.optimizer_adam_beta2,
          epsilon=hparams.optimizer_adam_epsilon,
          n=hparams.optimizer_multistep_accumulate_steps)
=======
    elif optimizer_name == "LargebatchAdam":
      self._opt = largebatch_optimizer.LargebatchAdamOptimizer(
          lr / 500.0,
          beta1=hparams.optimizer_adam_beta1,
          beta2=hparams.optimizer_adam_beta2,
          epsilon=hparams.optimizer_adam_epsilon,
          n=hparams.fake_gpu_multiplier)
>>>>>>> 896b66f0
    elif optimizer_name == "Momentum":
      self._opt = tf.train.MomentumOptimizer(
          lr,
          momentum=hparams.optimizer_momentum_momentum,
          use_nesterov=hparams.optimizer_momentum_nesterov)
    elif optimizer_name == "YellowFin":
      self._opt = yellowfin.YellowFinOptimizer(
          learning_rate=lr, momentum=hparams.optimizer_momentum_momentum)
    elif optimizer_name == "TrueAdam":
      self._opt = tf.train.AdamOptimizer(
          lr / 500.0,
          beta1=hparams.optimizer_adam_beta1,
          beta2=hparams.optimizer_adam_beta2,
          epsilon=hparams.optimizer_adam_epsilon)
    elif optimizer_name == "Adafactor":
      self._opt = AdafactorOptimizer(lr / 500.0)
    else:
      self._opt = tf.contrib.layers.OPTIMIZER_CLS_NAMES[optimizer_name](lr)

  def compute_gradients(self, loss, var_list=None, **kwargs):
    return self._opt.compute_gradients(loss, var_list, **kwargs)

  def apply_gradients(self, grads_and_vars, global_step=None, name=None):
    return self._opt.apply_gradients(
        grads_and_vars, global_step=global_step, name=name)


def _sqrt_decay(step):
  """Decay like 1 / sqrt(step), multiplied by 500 to normalize."""
  return 500.0 / tf.sqrt(tf.maximum(step, 1.0))


def _exp_decay_after(step, rate, from_which_step):
  """Decay exponentially by rate (per step) starting at from_which_step."""
  return tf.cond(
      step < from_which_step,
      lambda: tf.constant(1.0),
      lambda: rate**(step - from_which_step),
      name="exponential_decay_step_cond")


def piecewise_learning_rate(step, boundaries, values):
  """Scale learning rate according to the given schedule.

  Multipliers are not cumulative.

  Args:
    step: global step
    boundaries: List of steps to transition on.
    values: Multiplier to apply at each boundary transition.

  Returns:
    Scaled value for the learning rate.
  """
  values = [1.0] + values
  return tf.train.piecewise_constant(
      step, boundaries, values, name="piecewise_lr")


def learning_rate_decay(hparams, warmup_steps=0, num_worker_replicas=1, num_train_steps=1):
  """Inverse-decay learning rate until warmup_steps, then decay."""
  scheme = hparams.learning_rate_decay_scheme
<<<<<<< HEAD
  warmup_steps = tf.to_float(warmup_steps)
  global_step = tf.to_float(_global_step(hparams))
=======
  warmup_steps = tf.to_float(warmup_steps * num_worker_replicas)
  global_step = tf.to_float(tf.train.get_or_create_global_step())
  try:
    if hparams.fake_gpu_multiplier > 1:
      tf.logging.info("Scaling down learning rate decay by "
                      "fake_gpu_multiplier=%d" % hparams.fake_gpu_multiplier)
      fake_gpu_multiplier = tf.constant(hparams.fake_gpu_multiplier,
                                        dtype=tf.float32)
      global_step = global_step / fake_gpu_multiplier
  except AttributeError:
    pass
>>>>>>> 896b66f0

  if not scheme or scheme == "none":
    return tf.constant(1.)

  tf.logging.info("Applying learning rate decay: %s.", scheme)

  if scheme == "exp":
    decay_steps = hparams.learning_rate_decay_steps
    p = (global_step - warmup_steps) / decay_steps
    if hparams.learning_rate_decay_staircase:
      p = tf.floor(p)
    return tf.pow(hparams.learning_rate_decay_rate, p)

  if scheme == "piecewise":
    return piecewise_learning_rate(global_step,
                                   hparams.learning_rate_boundaries,
                                   hparams.learning_rate_multiples)
    
  if scheme == "noam":
    return 5000.0 * hparams.hidden_size**-0.5 * tf.minimum(
        (global_step + 1) * warmup_steps**-1.5, (global_step + 1)**-0.5)

  if scheme == "cosine":
    cycle_steps = hparams.learning_rate_cosine_cycle_steps
    cycle_position = global_step % (2 * cycle_steps)
    cycle_position = cycle_steps - tf.abs(cycle_steps - cycle_position)
    return 0.5 * (1 + tf.cos(np.pi * cycle_position / cycle_steps))

  if scheme == "cyclelinear10x":
    # Cycle the rate linearly by 10x every warmup_steps, up and down.
    cycle_steps = warmup_steps
    cycle_position = global_step % (2 * cycle_steps)
    cycle_position = tf.to_float(  # Normalize to the interval [-1, 1].
        cycle_position - cycle_steps) / float(cycle_steps)
    cycle_position = 1.0 - tf.abs(cycle_position)  # 0 to 1 and back to 0.
    return (cycle_position + 0.1) * 3.0  # 10x difference each cycle (0.3-3).

  if scheme == "sqrt":
    return _sqrt_decay(global_step - warmup_steps)

  raise ValueError("Unrecognized learning rate decay scheme: %s" %
                   hparams.learning_rate_decay_scheme)


def learning_rate_warmup(hparams, warmup_steps, warmup_schedule="exp"):
  """Learning rate warmup multiplier."""
  if not warmup_steps:
    return tf.constant(1.)

  tf.logging.info("Applying %s learning rate warmup for %d steps",
                  warmup_schedule, warmup_steps)

  warmup_steps = tf.to_float(warmup_steps)
  global_step = tf.to_float(_global_step(hparams))

  if warmup_schedule == "exp":
    return tf.exp(tf.log(0.01) / warmup_steps)**(warmup_steps - global_step)
  else:
    assert warmup_schedule == "linear"
    start = tf.constant(0.35)
    return ((tf.constant(1.) - start) / warmup_steps) * global_step + start


def learning_rate_decay_with_warmup(hparams, num_worker_replicas=1):
  """Learning rate decay rate with warmup based on hparams."""
  warmup_steps = hparams.learning_rate_warmup_steps * num_worker_replicas
  warmup = learning_rate_warmup(hparams, warmup_steps)

  decay = learning_rate_decay(hparams, warmup_steps)

  global_step = _global_step(hparams)
  return tf.where(global_step < warmup_steps, warmup, decay)


def weight_decay_and_noise(loss, hparams, learning_rate, var_list=None):
  """Apply weight decay and weight noise."""
  if var_list is None:
    var_list = tf.trainable_variables()

  decay_vars = [v for v in var_list]
  noise_vars = [v for v in var_list if "/body/" in v.name]

  weight_decay_loss = weight_decay(hparams.weight_decay, decay_vars)
  tf.summary.scalar("losses/weight_decay", weight_decay_loss)
  weight_noise_ops = weight_noise(hparams.weight_noise, learning_rate,
                                  noise_vars)

  with tf.control_dependencies(weight_noise_ops):
    loss = tf.identity(loss)

  loss += weight_decay_loss
  return loss


def weight_noise(noise_rate, learning_rate, var_list):
  """Apply weight noise to vars in var_list."""
  if not noise_rate:
    return [tf.no_op()]

  tf.logging.info("Applying weight noise scaled by learning rate, "
                  "noise_rate: %0.5f", noise_rate)

  noise_ops = []

  for v in var_list:
    with tf.device(v._ref().device):  # pylint: disable=protected-access
      scale = noise_rate * learning_rate * 0.001
      tf.summary.scalar("weight_noise_scale", scale)
      noise = tf.truncated_normal(v.shape) * scale
      noise_op = v.assign_add(noise)
      noise_ops.append(noise_op)

  return noise_ops


def weight_decay(decay_rate, var_list, skip_biases=True):
  """Apply weight decay to vars in var_list."""
  if not decay_rate:
    return 0.

  tf.logging.info("Applying weight decay, decay_rate: %0.5f", decay_rate)

  weight_decays = []
  for v in var_list:
    # Weight decay.
    # This is a heuristic way to detect biases that works for main tf.layers.
    is_bias = len(v.shape.as_list()) == 1 and v.name.endswith("bias:0")
    if not (skip_biases and is_bias):
      with tf.device(v.device):
        v_loss = tf.nn.l2_loss(v)
      weight_decays.append(v_loss)

  return tf.add_n(weight_decays) * decay_rate


def log_variable_sizes(var_list=None, tag=None, verbose=False):
  """Log the sizes and shapes of variables, and the total size.

  Args:
    var_list: a list of variables; defaults to trainable_variables
    tag: a string; defaults to "Trainable Variables"
    verbose: bool, if True, log every weight; otherwise, log total size only.
  """
  if var_list is None:
    var_list = tf.trainable_variables()
  if tag is None:
    tag = "Trainable Variables"

  if not var_list:
    return

  name_to_var = {v.name: v for v in var_list}
  total_size = 0
  for v_name in sorted(list(name_to_var)):
    v = name_to_var[v_name]
    v_size = int(np.prod(np.array(v.shape.as_list())))
    if verbose:
      tf.logging.info("Weight    %s\tshape    %s\tsize    %d",
                      v.name[:-2].ljust(80),
                      str(v.shape).ljust(20), v_size)
    total_size += v_size
  tf.logging.info("%s Total size: %d", tag, total_size)


def _global_step(hparams):
  """Adjust global step if a multi-step optimizer is used."""
  step = tf.to_float(tf.train.get_or_create_global_step())
  multiplier = hparams.optimizer_multistep_accumulate_steps
  if multiplier <= 1:
    return step

  tf.logging.info("Dividing global step by %d for multi-step optimizer."
                  % multiplier)
  return step / tf.to_float(multiplier)

def get_variable_initializer(hparams):
  """Get variable initializer from hparams."""
  if not hparams.initializer:
    return None

  tf.logging.info("Using variable initializer: %s", hparams.initializer)
  if hparams.initializer == "orthogonal":
    return tf.orthogonal_initializer(gain=hparams.initializer_gain)
  elif hparams.initializer == "uniform":
    max_val = 0.1 * hparams.initializer_gain
    return tf.random_uniform_initializer(-max_val, max_val)
  elif hparams.initializer == "normal_unit_scaling":
    return tf.variance_scaling_initializer(
        hparams.initializer_gain, mode="fan_avg", distribution="normal")
  elif hparams.initializer == "uniform_unit_scaling":
    return tf.variance_scaling_initializer(
        hparams.initializer_gain, mode="fan_avg", distribution="uniform")
  else:
    raise ValueError("Unrecognized initializer: %s" % hparams.initializer)


class AdafactorOptimizer(tf.train.Optimizer):
  """Optimizer that implements the Adafactor algorithm.

  Adafactor is similar to RMSProp (ADAM, etc.), but takes advantage of the
  structure of weight matrices to use less memory and to be more resilient to
  sudden large gradients.

  The RMSProp algorithm works on each component independently as follows:
    w -= grad * learning_rate / sqrt(estimated_mean_square_grad)

    learning_rate is the desired update magnitude, and
    estimated_mean_square_grad is computed by exponential smoothing of the
    square of the gradient.

  Adafactor addresses two shortcomings of RMSProp:

  1. In RMSProp (ADAM, etc), maintaining estimated_mean_square_grad requires
     memory equal to the number of parameters.  This can be an impediment to
     training large models on GPU/TPU systems with limited memory.

     Adafactor uses less memory.
     For an AxB weight matrix, instead of keeping a full AxB
     estimated_mean_square_grad matrix, Adafactor keeps only
     exponentially-smoothed row and column means, and bases its estimates on
     those means.   Thus the memory requirements drop from `2AB` to `A+B`.

  2. Depending on the decay rate of the exponential smoothing, we run into one
     of two problems.

     If the decay rate is high (short memory), we see the problem described
     here - worse final quality:
       On the Convergence of Adam and Beyond
       https://openreview.net/forum?id=ryQu7f-RZ

     If the decay rate is low (long memory), then the estimate does not adjust
     rapidly to suddenly large gradients, and the model diverges.
     Suddenly large gradients (which we will call anomalies), may happen either
     due to weird training data, or because the model has just learned something
     important and can now rush to exploit it.  Momentum (as in ADAM) can help
     prevent divergence, but it also requires more memory.  Gradient clipping
     can also help prevent divergence, but it is irritating in that setting
     the right threshold depends on the knowing the scale of the gradients.

     Adafactor uses a relatively long memory (setting the decay rate to
     step_num^-0.8), but detects and corrects for anomalies.   An anomaly
     is detected if the mean-square gradient for the current step
     (across the entire weight matrix) is much greater than the historical
     average.  When this occurs, we increase estimated_mean_square_grad
     for the current step for all weights in the matrix.  Note: it is important
     to detect anomalies based on entire matrices, rather than individual
     weights, since any individual weight may legitimately have a pattern
     of many small gradients and occasional very large ones.

  HYPERPARAMETERS:
    learning_rate: desired magnitude of variable updates.  a scalar - can be a
      constant, but more likely should have a warmup and then decay
      proportionally to rsqrt(step_num)
    epsilon: 1e-20 - a small floating point value to avoid division by zero.
    horizon_exponent: 0.8 - a value between 0 and 1 - The effective decay
      horizon of the second-moment estimator is step_num^horizon_exponent.
    anomaly_threshold: 2.0 - a value greater than 1.  Suppress anomalies
      where the mean-square-gradients for a step exceed the long-term average
      by at least this factor.

  ALGORITHM:

  We initialize
  ```
  t <- 0
  if var is 2-dimensional:
    v_r <- zeros([num_rows])
    v_c <- zeros([num_cols])
  else:
    v <- zeros(shape(var))
  ```

  The update rule is as follows:
  ```
  t <- t + 1
  decay_rate = 1 - t ^ (-horizon_exponent)
  grad_squared = tf.square(grad) + epsilon
  if var is 2-dimensional:
    v_r <- decay_rate * v_r + (1 - decay_rate) * reduce_mean(grad_squared, 1)
    v_c <- decay_rate * v_c + (1 - decay_rate) * reduce_mean(grad_squared, 0)
    anomaly_factor = max(1.0,
      reduce_mean(grad_squared) / reduce_mean(v_r) / anomaly_threshold)
    est_v = anomaly_factor * outer_prod(v_r, v_c) / reduce_mean(v_r)
  else:
    v <- decay_rate * v + (1 - decay_rate) * grad_squared
    anomaly_factor = max(1.0,
      reduce_mean(grad_squared) / reduce_mean(v) / anomaly_threshold)
    est_v = v * anomaly_factor
  var <- var - lr * grad / sqrt(est_v)
  ```
  TODO(noam): write a paper.
  TODO(noam): we should also apply the 2d logic to the two final dimensions.
    of >2d convolutional kernels.
  """

  def __init__(self,
               learning_rate=0.001,
               epsilon=1e-20,
               horizon_exponent=0.8,
               anomaly_threshold=2.0,
               use_locking=False,
               name="Adafactor"):
    """Construct a new Adafactor optimizer.

    See class comment.

    Args:
      learning_rate: A Tensor or a floating point value.  The learning rate.
      epsilon: A small constant for numerical stability.
      horizon_exponent: a floating point value between 0 and 1
      anomaly_threshold: a floating point value >= 1.0
      use_locking: If True use locks for update operations.
      name: Optional name for the operations created when applying gradients.
        Defaults to "AdafactorOptimizer".
    """
    super(AdafactorOptimizer, self).__init__(use_locking, name)
    self._lr = learning_rate
    self._epsilon = epsilon
    self._horizon_exponent = horizon_exponent
    self._anomaly_threshold = anomaly_threshold

  def _should_use_factored_second_moment_estimate(self, shape):
    """Should we use a factored second moment estimator.

    Based on the shape of the variable.

    Args:
      shape: a list of integers
    Returns:
      a boolean
    """
    return len(shape) == 2

  def _create_slots(self, var_list):
    for v in var_list:
      shape = v.get_shape().as_list()
      if self._should_use_factored_second_moment_estimate(shape):
        r_val = tf.zeros([shape[0]], dtype=tf.float32)
        c_val = tf.zeros([shape[1]], dtype=tf.float32)
        self._get_or_make_slot(v, r_val, "vr", self._name)
        self._get_or_make_slot(v, c_val, "vc", self._name)
      else:
        self._zeros_slot(v, "v", self._name)

  def _apply_dense(self, grad, var):
    return self._resource_apply_dense(grad, var)

  def _resource_apply_dense(self, grad, var):
    grad_squared = tf.square(grad) + self._epsilon
    grad_squared_mean = tf.reduce_mean(grad_squared)
    lr = tf.to_float(self._lr)
    global_step = tf.to_float(_global_step(hparams)) + 1.0
    # HACK: Make lr and global_step dependent on grad.
    # This confounds the XLA rewriter and keeps it from fusing computations
    # across different variables.  This fusion is a bad for HBM usage, since
    # it causes the gradients to persist in memory.
    lr += grad_squared_mean * 1e-30
    global_step += grad_squared_mean * 1e-30
    # END HACK
    mixing_rate = tf.pow(global_step, -self._horizon_exponent)
    decay_rate = 1.0 - mixing_rate
    shape = var.get_shape().as_list()
    updates = []
    if self._should_use_factored_second_moment_estimate(shape):
      grad_squared_row_mean = tf.reduce_mean(grad_squared, 1)
      grad_squared_col_mean = tf.reduce_mean(grad_squared, 0)
      vr = self.get_slot(var, "vr")
      new_vr = (decay_rate * vr + mixing_rate * grad_squared_row_mean)
      vc = self.get_slot(var, "vc")
      new_vc = (decay_rate * vc + mixing_rate * grad_squared_col_mean)
      vr_update = tf.assign(vr, new_vr, use_locking=self._use_locking)
      vc_update = tf.assign(vc, new_vc, use_locking=self._use_locking)
      updates = [vr_update, vc_update]
      long_term_mean = tf.reduce_mean(new_vr)
      anomaly_factor = self._anomaly_factor(grad_squared_mean, long_term_mean)
      # This is the computation we should do.
      # est_v = (tf.expand_dims(new_vr, 1) * tf.expand_dims(new_vc, 0)
      #          * anomaly_factor / long_term_mean)
      # subtrahend = grad * lr / tf.sqrt(est_v)
      # Instead we do the following, which is mathematically equivalent.
      r_factor = lr * tf.rsqrt(new_vr * anomaly_factor / long_term_mean)
      c_factor = tf.rsqrt(new_vc)
      subtrahend = (
          grad * tf.expand_dims(r_factor, 1) * tf.expand_dims(c_factor, 0))
    else:
      v = self.get_slot(var, "v")
      new_v = decay_rate * v + mixing_rate * grad_squared
      v_update = tf.assign(v, new_v, use_locking=self._use_locking)
      updates = [v_update]
      long_term_mean = tf.reduce_mean(new_v)
      anomaly_factor = self._anomaly_factor(grad_squared_mean, long_term_mean)
      # This is the computation we should do.
      # est_v = (new_v * anomaly_factor)
      # subtrahend = grad * lr / tf.sqrt(est_v)
      # Instead we do the following, which is mathematically equivalent.
      subtrahend = grad * (lr / tf.sqrt(anomaly_factor)) * tf.rsqrt(new_v)
    var_update = tf.assign_sub(var, subtrahend, use_locking=self._use_locking)
    updates = [var_update] + updates
    return tf.group(*updates)

  def _anomaly_factor(self, grad_squared_mean, long_term_mean):
    """Multiplier for second-moment estimator, due to short-term anomalies.

    A step may have gradients with magnitudes much larger than the long-term
    average.  This can cause the model to diverge.  In these cases, we want to
    temoporarily increase the second-moment estimators to reflect that these
    steps are anomalous.

    It is important to make these calculations on whole weight matrices, rather
    than on individual parameters, since we want to allow individual parameters
    to have occasional large updates.

    Args:
      grad_squared_mean: A scalar.  The mean square gradient on the varaible
         for the current step.
      long_term_mean: A scalar.  The mean of the long-term second-moment
         estimator.
    Returns:
      a scalar that should be multiplied into the second-moment-estimator for
      this step.
    """
    ratio = grad_squared_mean / long_term_mean
    return tf.maximum(1.0, ratio / self._anomaly_threshold)<|MERGE_RESOLUTION|>--- conflicted
+++ resolved
@@ -23,11 +23,8 @@
 import numpy as np
 
 from tensor2tensor.utils import yellowfin
-<<<<<<< HEAD
-from tensor2tensor.utils import multistep_optimizer
-=======
 from tensor2tensor.utils import largebatch_optimizer
->>>>>>> 896b66f0
+
 
 import tensorflow as tf
 
@@ -91,15 +88,6 @@
           beta1=hparams.optimizer_adam_beta1,
           beta2=hparams.optimizer_adam_beta2,
           epsilon=hparams.optimizer_adam_epsilon)
-<<<<<<< HEAD
-    elif optimizer_name == "MultistepAdam":
-      self._opt = multistep_optimizer.MultistepAdamOptimizer(
-          lr,
-          beta1=hparams.optimizer_adam_beta1,
-          beta2=hparams.optimizer_adam_beta2,
-          epsilon=hparams.optimizer_adam_epsilon,
-          n=hparams.optimizer_multistep_accumulate_steps)
-=======
     elif optimizer_name == "LargebatchAdam":
       self._opt = largebatch_optimizer.LargebatchAdamOptimizer(
           lr / 500.0,
@@ -107,7 +95,6 @@
           beta2=hparams.optimizer_adam_beta2,
           epsilon=hparams.optimizer_adam_epsilon,
           n=hparams.fake_gpu_multiplier)
->>>>>>> 896b66f0
     elif optimizer_name == "Momentum":
       self._opt = tf.train.MomentumOptimizer(
           lr,
@@ -170,10 +157,6 @@
 def learning_rate_decay(hparams, warmup_steps=0, num_worker_replicas=1, num_train_steps=1):
   """Inverse-decay learning rate until warmup_steps, then decay."""
   scheme = hparams.learning_rate_decay_scheme
-<<<<<<< HEAD
-  warmup_steps = tf.to_float(warmup_steps)
-  global_step = tf.to_float(_global_step(hparams))
-=======
   warmup_steps = tf.to_float(warmup_steps * num_worker_replicas)
   global_step = tf.to_float(tf.train.get_or_create_global_step())
   try:
@@ -185,7 +168,6 @@
       global_step = global_step / fake_gpu_multiplier
   except AttributeError:
     pass
->>>>>>> 896b66f0
 
   if not scheme or scheme == "none":
     return tf.constant(1.)
