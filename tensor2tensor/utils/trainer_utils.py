--- conflicted
+++ resolved
@@ -78,13 +78,9 @@
 flags.DEFINE_bool("eval_run_autoregressive", False,
                   "Run eval autoregressively where we condition on previous"
                   "generated output instead of the actual target.")
-<<<<<<< HEAD
-flags.DEFINE_integer("keep_checkpoint_max", 10,
-=======
 flags.DEFINE_bool("eval_use_test_set", False,
                   "Whether to use the '-test' data for EVAL (and PREDICT).")
-flags.DEFINE_integer("keep_checkpoint_max", 20,
->>>>>>> ffc58000
+flags.DEFINE_integer("keep_checkpoint_max", 10,
                      "How many recent checkpoints to keep.")
 flags.DEFINE_bool("experimental_optimize_placement", False,
                   "Optimize ops placement with experimental session options.")
