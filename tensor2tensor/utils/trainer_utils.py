# coding=utf-8
# Copyright 2017 The Tensor2Tensor Authors.
#
# Licensed under the Apache License, Version 2.0 (the "License");
# you may not use this file except in compliance with the License.
# You may obtain a copy of the License at
#
#     http://www.apache.org/licenses/LICENSE-2.0
#
# Unless required by applicable law or agreed to in writing, software
# distributed under the License is distributed on an "AS IS" BASIS,
# WITHOUT WARRANTIES OR CONDITIONS OF ANY KIND, either express or implied.
# See the License for the specific language governing permissions and
# limitations under the License.

"""Utilities for trainer binary."""

from __future__ import absolute_import
from __future__ import division
from __future__ import print_function

import copy
import math
import operator
import os
import re
import sys

# Dependency imports

from tensor2tensor import models  # pylint: disable=unused-import
from tensor2tensor.data_generators import all_problems  # pylint: disable=unused-import
from tensor2tensor.utils import data_reader
from tensor2tensor.utils import decoding
from tensor2tensor.utils import devices
from tensor2tensor.utils import input_fn_builder
from tensor2tensor.utils import model_builder
from tensor2tensor.utils import registry
from tensor2tensor.utils import metrics

import tensorflow as tf
from tensorflow.contrib.learn.python.learn import learn_runner
from tensorflow.python import debug
from tensorflow.contrib.learn.python.learn import monitors
from tensorflow.python.platform import tf_logging as logging
from tensorflow.python.training import saver as saver_lib

flags = tf.flags
FLAGS = flags.FLAGS

flags.DEFINE_bool("registry_help", False,
                  "If True, logs the contents of the registry and exits.")
flags.DEFINE_bool("tfdbg", False,
                  "If True, use the TF debugger CLI on train/eval.")
flags.DEFINE_bool("export_saved_model", False,
                  "Whether to export a SavedModel for serving.")
flags.DEFINE_bool("dbgprofile", False,
                  "If True, record the timeline for chrome://tracing/.")
flags.DEFINE_string("model", "", "Which model to use.")
flags.DEFINE_string("hparams_set", "", "Which parameters to use.")
flags.DEFINE_string("hparams_range", "", "Parameters range.")
flags.DEFINE_string(
    "hparams", "",
    """A comma-separated list of `name=value` hyperparameter values. This flag
    is used to override hyperparameter settings either when manually selecting
    hyperparameters or when using Vizier. If a hyperparameter setting is
    specified by this flag then it must be a valid hyperparameter name for the
    model.""")
flags.DEFINE_string("problems", "", "Dash separated list of problems to "
                    "solve.")
flags.DEFINE_string("data_dir", None, "Directory with training data.")
flags.DEFINE_integer("train_steps", 250000,
                     "The number of steps to run training for.")
<<<<<<< HEAD
flags.DEFINE_string("target_metric", "approx_bleu_score", "Metric which is "
                    "used to select the models to store in train_dir/best: "
                    "accuracy_per_sequence, accuracy_top5, accuracy, "
                    "neg_log_perplexity, approx_bleu_score.")
=======
flags.DEFINE_string("eval_early_stopping_metric", "loss",
                    "If --schedule=train_and_evaluate and "
                    "--eval_early_stopping_steps is not None, then stop when "
                    "--eval_early_stopping_metric has not decreased for "
                    "--eval_early_stopping_steps")
flags.DEFINE_integer("eval_early_stopping_steps", None,
                     "If --schedule=train_and_evaluate and "
                     "--eval_early_stopping_steps is not None, then stop when "
                     "--eval_early_stopping_metric has not decreased for "
                     "--eval_early_stopping_steps")
flags.DEFINE_bool("eval_early_stopping_metric_minimize", True,
                  "Whether to check for the early stopping metric going down "
                  "or up.")
>>>>>>> 097ea5f9
flags.DEFINE_bool("eval_run_autoregressive", False,
                  "Run eval autoregressively where we condition on previous"
                  "generated output instead of the actual target.")
flags.DEFINE_bool("eval_use_test_set", False,
                  "Whether to use the '-test' data for EVAL (and PREDICT).")
flags.DEFINE_integer("keep_checkpoint_max", 10,
                     "How many recent checkpoints to keep.")
flags.DEFINE_bool("experimental_optimize_placement", False,
                  "Optimize ops placement with experimental session options.")
flags.DEFINE_integer("keep_checkpoint_every_n_hours", 10000,
                     "Number of hours between each checkpoint to be saved. "
                     "The default value 10,000 hours effectively disables it.")
flags.DEFINE_integer("save_checkpoints_secs", 0,
                     "Save checkpoints every this many seconds. "
                     "Default=0 means let tensorflow.contrib.learn.python.learn"
                     " decide, which is currently set to 600 = 10 minutes.")
flags.DEFINE_bool("log_device_placement", False,
                  "Whether to log device placement.")

# Distributed training flags
flags.DEFINE_integer("local_eval_frequency", 2000,
                     "Run evaluation every this steps during local training.")
flags.DEFINE_bool("locally_shard_to_cpu", False,
                  "Use CPU as a sharding device running locally. This allows "
                  "to test sharded model construction on a machine with 1 GPU.")
flags.DEFINE_bool("daisy_chain_variables", True,
                  "copy variables around in a daisy chain")
flags.DEFINE_bool("sync", False, "Sync compute on PS.")
flags.DEFINE_string("worker_job", "/job:localhost", "name of worker job")
flags.DEFINE_integer("worker_gpu", 1, "How many GPUs to use.")
flags.DEFINE_integer("worker_replicas", 1, "How many workers to use.")
flags.DEFINE_integer("worker_id", 0, "Which worker task are we.")
flags.DEFINE_float("worker_gpu_memory_fraction", 0.95,
                   "Fraction of GPU memory to allocate.")
flags.DEFINE_integer("ps_gpu", 0, "How many GPUs to use per ps.")
flags.DEFINE_string("gpu_order", "", "Optional order for daisy-chaining gpus."
                    " e.g. \"1 3 2 4\"")
flags.DEFINE_string("ps_job", "/job:ps", "name of ps job")
flags.DEFINE_integer("ps_replicas", 0, "How many ps replicas.")

# Decoding flags
flags.DEFINE_string(
    "decode_hparams", "",
    "Comma-separated list of name=value pairs to control decode behavior. "
    "See decoding.decode_hparams for defaults.")


class SaveBestCheckpointsMonitor(monitors.ValidationMonitor):

  def _scan_best_dir(self, best_dir):
    existing_checkpoints = []
    for file_name in tf.gfile.Glob("%s/model.ckpt-*.index" % best_dir):
      match = re.search(r"score([.0-9]+).index$", file_name)
      if match:
        existing_checkpoints.append((float(match.group(1)), file_name[:-6]))
      else:
        logging.info("Checkpoint %s did not match pattern." % file_name)
    return existing_checkpoints

  def _copy_checkpoint(self, src, trg):
    logging.info("Create new best checkpoint file: %s" % trg)
    for src_file in tf.gfile.Glob("%s.*" % src):
      ext = os.path.splitext(src_file)[1]
      tf.gfile.Copy(src_file, "%s%s" % (trg, ext))

  def _remove_checkpoint(self, path):
    logging.info("Remove from best checkpoint dir: %s" % path)
    for file_path in tf.gfile.Glob("%s.*" % path):
      tf.gfile.Remove(file_path)

  def _rebuild_checkpoint_file(self, path, checkpoints):
    logging.info("Rebuild checkpoint file with %d entries: %s"
      % (len(checkpoints), path))
    prefix = "%s/" % os.path.dirname(path)
    l = len(prefix)
    paths = [p[l:] if p.startswith(prefix) else p for p in checkpoints]
    with tf.gfile.Open(path, "w") as f:
      f.write('model_checkpoint_path: "%s"\n' % paths[-1])
      for checkpoint_path in paths:
        f.write('all_model_checkpoint_paths: "%s"\n' % checkpoint_path)

  def every_n_step_end(self, step, outputs):
    # TODO(mdan): The use of step below is probably misleading.
    # The code should probably use the step from the checkpoint, because
    # that's what is being evaluated.
    if self._estimator is None:
      raise ValueError("Missing call to set_estimator.")
    # Check that we are not running evaluation on the same checkpoint.
    latest_path = saver_lib.latest_checkpoint(self._estimator.model_dir)
    if latest_path is None:
      logging.debug("Skipping evaluation since model has not been saved yet "
                    "at step %d.", step)
      return False
    if latest_path is not None and latest_path == self._latest_path:
      logging.debug("Skipping evaluation due to same checkpoint %s for step %d "
                    "as for step %d.", latest_path, step,
                    self._latest_path_step)
      return False
    self._latest_path = latest_path
    self._latest_path_step = step

    # Run evaluation and log it.
    validation_outputs = self._evaluate_estimator()
    stats = []
    for name in validation_outputs:
      stats.append("%s = %s" % (name, str(validation_outputs[name])))
    logging.info("Validation (step %d): %s", step, ", ".join(stats))

    # Store best checkpoints logic
    best_dir = "%s/best" % os.path.dirname(latest_path)
    tf.gfile.MakeDirs(best_dir)
    current_best_checkpoints = self._scan_best_dir(best_dir)
    current_best_checkpoints.append(
      (validation_outputs[self.early_stopping_metric], None))
    current_best_checkpoints.sort(key=operator.itemgetter(0),
                                  reverse=self.early_stopping_metric_minimize)
    new_best_paths = []
    rebuild_checkpoint_file = False
    for score, path in current_best_checkpoints[-self.early_stopping_rounds:]:
      if path is None:  # This is the new checkpoint
        rebuild_checkpoint_file = True
        path = "%s/model.ckpt-%d_score%.4f" % (best_dir, step, score)
        self._copy_checkpoint(latest_path, path)
      new_best_paths.append(path)
    for _, path in current_best_checkpoints[:-self.early_stopping_rounds]:
      if path is not None:
        rebuild_checkpoint_file = True
        self._remove_checkpoint(path)
    if rebuild_checkpoint_file:
      self._rebuild_checkpoint_file("%s/checkpoint" % best_dir,
                                    new_best_paths)


def make_experiment_fn(data_dir, model_name, train_steps, eval_steps):
  """Returns experiment_fn for learn_runner. Wraps create_experiment."""

  def experiment_fn(run_config, hparams):
    return create_experiment(
        data_dir,
        model_name=model_name,
        train_steps=train_steps,
        eval_steps=eval_steps,
        hparams=hparams,
        run_config=run_config)

  return experiment_fn


def create_experiment(data_dir, model_name, train_steps, eval_steps, hparams,
                      run_config):
  """Create Experiment."""
  estimator, input_fns = create_experiment_components(
      data_dir=data_dir,
      model_name=model_name,
      hparams=hparams,
      run_config=run_config)

  train_monitors = []
  eval_hooks = []
  if FLAGS.tfdbg:
    hook = debug.LocalCLIDebugHook()
    train_monitors.append(hook)
    eval_hooks.append(hook)
  if FLAGS.dbgprofile:
    # Recorded traces can be visualized with chrome://tracing/
    # The memory/tensor lifetime is also profiled
    train_monitors.append(
        tf.contrib.hooks.ProfilerHook(
            save_steps=10,
            output_dir=run_config.model_dir,
            show_dataflow=True,
            show_memory=True,
        ))
  if FLAGS.schedule == "train_and_evaluate":
    if FLAGS.local_eval_frequency:
      train_monitors.append(
          tf.contrib.learn.monitors.ValidationMonitor(
              input_fn=input_fns[tf.estimator.ModeKeys.EVAL],
              eval_steps=eval_steps,
              every_n_steps=FLAGS.local_eval_frequency,
              hooks=eval_hooks,
              early_stopping_rounds=FLAGS.eval_early_stopping_steps,
              early_stopping_metric=FLAGS.eval_early_stopping_metric,
              early_stopping_metric_minimize=FLAGS.
              eval_early_stopping_metric_minimize))

  optional_kwargs = {}
  if FLAGS.export_saved_model:
    assert len(hparams.problem_instances) == 1
    problem = hparams.problem_instances[0]
    optional_kwargs["export_strategies"] = [
        make_export_strategy(problem, hparams)
    ]
  if FLAGS.local_eval_frequency:
    eval_metrics = metrics.create_evaluation_metrics(
      zip(FLAGS.problems.split("-"), hparams.problem_instances), hparams)
    stopping_metric_name = None
    for metric_name in eval_metrics:
      if metric_name.endswith("/%s" % FLAGS.target_metric):
        stopping_metric_name = metric_name
        break
    if stopping_metric_name is None:
      raise ValueError("--target_metric did not match any known metric.")
    logging.info("Selected target metric: %s" % stopping_metric_name)
    train_monitors.append(SaveBestCheckpointsMonitor(
      input_fn=input_fns["eval"], eval_steps=eval_steps,
      every_n_steps=FLAGS.local_eval_frequency,
      name=None, hooks=eval_hooks,
      early_stopping_metric=stopping_metric_name,
      early_stopping_metric_minimize=False,
      early_stopping_rounds=FLAGS.keep_checkpoint_max
    ))

  return tf.contrib.learn.Experiment(
      estimator=estimator,
      train_input_fn=input_fns[tf.estimator.ModeKeys.TRAIN],
      eval_input_fn=input_fns[tf.estimator.ModeKeys.EVAL],
      train_steps=train_steps,
      eval_steps=eval_steps,
<<<<<<< HEAD
      min_eval_frequency=0,  # Validation is done in SaveBestCheckpointsMonitor
=======
>>>>>>> 097ea5f9
      train_monitors=train_monitors,
      eval_hooks=eval_hooks,
      eval_delay_secs=0,
      **optional_kwargs)


def make_export_strategy(problem, hparams):
  return tf.contrib.learn.make_export_strategy(
      lambda: data_reader.serving_input_fn(problem, hparams), as_text=True)


def create_experiment_components(data_dir, model_name, hparams, run_config):
  """Constructs and returns Estimator and train/eval input functions."""
  tf.logging.info("Creating experiment, storing model files in %s",
                  run_config.model_dir)

  add_problem_hparams(hparams, FLAGS.problems)

  # hparams batch_size is used as minibatch size instead of tokens in batch
  batch_size = (hparams.use_fixed_batch_size and hparams.batch_size) or None
  num_datashards = devices.data_parallelism().n
  train_input_fn = input_fn_builder.build_input_fn(
      mode=tf.estimator.ModeKeys.TRAIN,
      hparams=hparams,
      data_dir=data_dir,
      num_datashards=num_datashards,
      worker_replicas=FLAGS.worker_replicas,
      worker_id=FLAGS.worker_id,
      batch_size=batch_size)

  eval_input_fn = input_fn_builder.build_input_fn(
      mode=tf.estimator.ModeKeys.EVAL,
      hparams=hparams,
      data_dir=data_dir,
      num_datashards=num_datashards,
      worker_replicas=FLAGS.worker_replicas,
      worker_id=FLAGS.worker_id,
      dataset_split="test" if FLAGS.eval_use_test_set else None)

  model_fn = model_builder.build_model_fn(
      model_name,
      problem_names=FLAGS.problems.split("-"),
      train_steps=FLAGS.train_steps,
      worker_id=FLAGS.worker_id,
      worker_replicas=FLAGS.worker_replicas,
      eval_run_autoregressive=FLAGS.eval_run_autoregressive,
      decode_hparams=decoding.decode_hparams(FLAGS.decode_hparams))

  estimator = tf.estimator.Estimator(
      model_fn=model_fn,
      model_dir=run_config.model_dir,
      params=hparams,
      config=run_config)

  return estimator, {
      tf.estimator.ModeKeys.TRAIN: train_input_fn,
      tf.estimator.ModeKeys.EVAL: eval_input_fn
  }


def log_registry():
  if FLAGS.registry_help:
    tf.logging.info(registry.help_string())
    sys.exit(0)


def add_problem_hparams(hparams, problems):
  """Add problem hparams for the problems."""
  hparams.problems = []
  hparams.problem_instances = []
  for problem_name in problems.split("-"):
    try:
      problem = registry.problem(problem_name)
    except LookupError:
      all_problem_names = sorted(registry.list_problems())
      error_lines = ["%s not in the set of supported problems:" % problem_name
                    ] + all_problem_names
      error_msg = "\n  * ".join(error_lines)
      raise LookupError(error_msg)
    p_hparams = problem.get_hparams(hparams)

    hparams.problem_instances.append(problem)
    hparams.problems.append(p_hparams)


def save_metadata(output_dir, hparams):
  """Saves FLAGS and hparams to output_dir."""
  # Save FLAGS in txt file
  if hasattr(FLAGS, "flags_into_string"):
    flags_str = FLAGS.flags_into_string()
    t2t_flags_str = "\n".join([
        "--%s=%s" % (f.name, f.value)
        for f in FLAGS.flags_by_module_dict()[
            "tensor2tensor.utils.trainer_utils"]
    ])
  else:
    flags_dict = FLAGS.__dict__["__flags"]
    flags_str = "\n".join(
        ["--%s=%s" % (name, str(f)) for (name, f) in flags_dict.items()])
    t2t_flags_str = None

  flags_txt = os.path.join(output_dir, "flags.txt")
  with tf.gfile.Open(flags_txt, "w") as f:
    f.write(flags_str)

  if t2t_flags_str:
    t2t_flags_txt = os.path.join(output_dir, "flags_t2t.txt")
    with tf.gfile.Open(t2t_flags_txt, "w") as f:
      f.write(t2t_flags_str)

  # Save hparams as hparams.json
  hparams_fname = os.path.join(output_dir, "hparams.json")
  with tf.gfile.Open(hparams_fname, "w") as f:
    f.write(hparams.to_json())


def create_hparams(params_id, data_dir, passed_hparams=None):
  """Returns hyperparameters, including any flag value overrides.

  If the hparams FLAG is set, then it will use any values specified in
  hparams to override any individually-set hyperparameter. This logic
  allows tuners to override hyperparameter settings to find optimal values.

  Args:
    params_id: which set of parameters to choose (must be in _PARAMS above).
    data_dir: the directory containing the training data.
    passed_hparams: command-line overrides for some hparams.

  Returns:
    The hyperparameters as a tf.contrib.training.HParams object.
  """
  hparams = registry.hparams(params_id)()
  hparams.add_hparam("data_dir", data_dir)
  # Command line flags override any of the preceding hyperparameter values.
  if passed_hparams:
    hparams = hparams.parse(passed_hparams)

  return hparams


def create_run_config(output_dir):
  """Create a RunConfig object."""

  run_config = tf.contrib.learn.RunConfig(
      model_dir=output_dir,
      master=FLAGS.master,
      gpu_memory_fraction=FLAGS.worker_gpu_memory_fraction,
      session_config=session_config(),
      keep_checkpoint_max=FLAGS.keep_checkpoint_max,
      keep_checkpoint_every_n_hours=FLAGS.keep_checkpoint_every_n_hours,
      save_checkpoints_secs=FLAGS.save_checkpoints_secs)

  return run_config


def run(data_dir, model, output_dir, train_steps, eval_steps, schedule):
  """Runs an Estimator locally or distributed.

  Args:
    data_dir: The directory the data can be found in.
    model: The name of the model to use.
    output_dir: The directory to store outputs in.
    train_steps: The number of steps to run training for.
    eval_steps: The number of steps to run evaluation for.
    schedule: (str) The schedule to run. The value here must
      be the name of one of Experiment's methods.
  """
  exp_fn = make_experiment_fn(
      data_dir=data_dir,
      model_name=model,
      train_steps=train_steps,
      eval_steps=eval_steps)

  # Create hparams and run_config
  run_config = create_run_config(output_dir)
  hparams = create_hparams(
      FLAGS.hparams_set, data_dir, passed_hparams=FLAGS.hparams)

  if is_chief():
    save_metadata(output_dir, hparams)

  learn_runner.run(
      experiment_fn=exp_fn,
      schedule=schedule,
      run_config=run_config,
      hparams=hparams)


def validate_flags():
  """Validate command line flags."""
  if not FLAGS.model:
    raise ValueError("Must specify a model with --model.")
  if not FLAGS.problems:
    raise ValueError("Must specify a set of problems with --problems.")
  if not (FLAGS.hparams_set or FLAGS.hparams_range):
    raise ValueError("Must specify either --hparams_set or --hparams_range.")
  if not FLAGS.schedule:
    raise ValueError("Must specify --schedule.")
  if not FLAGS.output_dir:
    FLAGS.output_dir = "/tmp/tensor2tensor"
    tf.logging.warning("It is strongly recommended to specify --output_dir. "
                       "Using default output_dir=%s.", FLAGS.output_dir)
  if not FLAGS.data_dir:
    raise ValueError("Must specify --data_dir.")


def is_chief():
  schedules = ["train", "train_and_evaluate"]
  return FLAGS.worker_id == 0 and FLAGS.schedule in schedules


def session_config():
  """The TensorFlow Session config to use."""
  graph_options = tf.GraphOptions(
      optimizer_options=tf.OptimizerOptions(
          opt_level=tf.OptimizerOptions.L1, do_function_inlining=False))

  if FLAGS.experimental_optimize_placement:
    rewrite_options = tf.RewriterConfig(optimize_tensor_layout=True)
    rewrite_options.optimizers.append("pruning")
    rewrite_options.optimizers.append("constfold")
    rewrite_options.optimizers.append("layout")
    graph_options = tf.GraphOptions(
        rewrite_options=rewrite_options, infer_shapes=True)

  gpu_options = tf.GPUOptions(
      per_process_gpu_memory_fraction=FLAGS.worker_gpu_memory_fraction)

  config = tf.ConfigProto(
      allow_soft_placement=True,
      graph_options=graph_options,
      gpu_options=gpu_options,
      log_device_placement=FLAGS.log_device_placement)
  return config<|MERGE_RESOLUTION|>--- conflicted
+++ resolved
@@ -71,12 +71,10 @@
 flags.DEFINE_string("data_dir", None, "Directory with training data.")
 flags.DEFINE_integer("train_steps", 250000,
                      "The number of steps to run training for.")
-<<<<<<< HEAD
 flags.DEFINE_string("target_metric", "approx_bleu_score", "Metric which is "
                     "used to select the models to store in train_dir/best: "
                     "accuracy_per_sequence, accuracy_top5, accuracy, "
                     "neg_log_perplexity, approx_bleu_score.")
-=======
 flags.DEFINE_string("eval_early_stopping_metric", "loss",
                     "If --schedule=train_and_evaluate and "
                     "--eval_early_stopping_steps is not None, then stop when "
@@ -90,7 +88,6 @@
 flags.DEFINE_bool("eval_early_stopping_metric_minimize", True,
                   "Whether to check for the early stopping metric going down "
                   "or up.")
->>>>>>> 097ea5f9
 flags.DEFINE_bool("eval_run_autoregressive", False,
                   "Run eval autoregressively where we condition on previous"
                   "generated output instead of the actual target.")
@@ -310,10 +307,7 @@
       eval_input_fn=input_fns[tf.estimator.ModeKeys.EVAL],
       train_steps=train_steps,
       eval_steps=eval_steps,
-<<<<<<< HEAD
       min_eval_frequency=0,  # Validation is done in SaveBestCheckpointsMonitor
-=======
->>>>>>> 097ea5f9
       train_monitors=train_monitors,
       eval_hooks=eval_hooks,
       eval_delay_secs=0,
