--- conflicted
+++ resolved
@@ -19,14 +19,11 @@
 from __future__ import division
 from __future__ import print_function
 
-<<<<<<< HEAD
 import copy
 import math
 import operator
 import os
 import re
-=======
->>>>>>> 82cce520
 import sys
 
 # Dependency imports
@@ -45,16 +42,9 @@
 import tensorflow as tf
 from tensorflow.contrib.learn.python.learn import learn_runner
 from tensorflow.python import debug
-<<<<<<< HEAD
-from tensorflow.python.ops import init_ops
 from tensorflow.contrib.learn.python.learn import monitors
 from tensorflow.python.platform import tf_logging as logging
 from tensorflow.python.training import saver as saver_lib
-
-# Number of samples to draw for an image input (in such cases as captioning)
-IMAGE_DECODE_LENGTH = 100
-=======
->>>>>>> 82cce520
 
 flags = tf.flags
 FLAGS = flags.FLAGS
@@ -142,17 +132,6 @@
 flags.DEFINE_bool("identity_output", False, "To print the output as identity")
 
 
-<<<<<<< HEAD
-def _save_until_eos(hyp):
-  """Strips everything after the first <EOS> token, which is normally 1."""
-  try:
-    index = list(hyp).index(text_encoder.EOS_ID)
-    return hyp[0:index]
-  except ValueError:
-    # No EOS_ID: return the array as-is.
-    return hyp
-
-
 class SaveBestCheckpointsMonitor(monitors.ValidationMonitor):
 
   def _scan_best_dir(self, best_dir):
@@ -239,8 +218,6 @@
                                     new_best_paths)
 
 
-=======
->>>>>>> 82cce520
 def make_experiment_fn(data_dir, model_name, train_steps, eval_steps):
   """Returns experiment_fn for learn_runner. Wraps create_experiment."""
 
