# coding=utf-8
# Copyright 2017 The Tensor2Tensor Authors.
#
# Licensed under the Apache License, Version 2.0 (the "License");
# you may not use this file except in compliance with the License.
# You may obtain a copy of the License at
#
#     http://www.apache.org/licenses/LICENSE-2.0
#
# Unless required by applicable law or agreed to in writing, software
# distributed under the License is distributed on an "AS IS" BASIS,
# WITHOUT WARRANTIES OR CONDITIONS OF ANY KIND, either express or implied.
# See the License for the specific language governing permissions and
# limitations under the License.

"""Utilities for trainer binary."""

from __future__ import absolute_import
from __future__ import division
from __future__ import print_function

<<<<<<< HEAD
import copy
import math
import operator
import os
import re
=======
import os
>>>>>>> 37465a17
import sys

# Dependency imports

from tensor2tensor import models  # pylint: disable=unused-import
from tensor2tensor.data_generators import all_problems  # pylint: disable=unused-import
from tensor2tensor.data_generators import problem_hparams
from tensor2tensor.utils import data_reader
from tensor2tensor.utils import decoding
from tensor2tensor.utils import devices
from tensor2tensor.utils import input_fn_builder
from tensor2tensor.utils import model_builder
from tensor2tensor.utils import registry

import tensorflow as tf
from tensorflow.contrib.learn.python.learn import learn_runner
from tensorflow.python import debug
from tensorflow.contrib.learn.python.learn import monitors
from tensorflow.python.platform import tf_logging as logging
from tensorflow.python.training import saver as saver_lib

flags = tf.flags
FLAGS = flags.FLAGS

flags.DEFINE_bool("registry_help", False,
                  "If True, logs the contents of the registry and exits.")
flags.DEFINE_bool("tfdbg", False,
                  "If True, use the TF debugger CLI on train/eval.")
flags.DEFINE_string("output_dir", "", "Base output directory for run.")
flags.DEFINE_string("model", "", "Which model to use.")
flags.DEFINE_string("hparams_set", "", "Which parameters to use.")
flags.DEFINE_string("hparams_range", "", "Parameters range.")
flags.DEFINE_string(
    "hparams", "",
    """A comma-separated list of `name=value` hyperparameter values. This flag
    is used to override hyperparameter settings either when manually selecting
    hyperparameters or when using Vizier. If a hyperparameter setting is
    specified by this flag then it must be a valid hyperparameter name for the
    model.""")
flags.DEFINE_string("problems", "", "Dash separated list of problems to "
                    "solve.")
flags.DEFINE_string("data_dir", "/tmp/data", "Directory with training data.")
flags.DEFINE_integer("train_steps", 250000,
                     "The number of steps to run training for.")
flags.DEFINE_integer("eval_steps", 10, "Number of steps in evaluation.")
# TODO(fstahlberg): eval_print used anywhere?
flags.DEFINE_bool("eval_print", False, "Print eval logits and predictions.")
flags.DEFINE_integer("keep_checkpoint_max", 6,
                     "How many recent and best checkpoints to keep.")
flags.DEFINE_bool("experimental_optimize_placement", False,
                  "Optimize ops placement with experimental session options.")
flags.DEFINE_string("target_metric", "approx_bleu_score", "Metric which is "
                    "used to select the models to store in train_dir/best: "
                    "accuracy_per_sequence, accuracy_top5, accuracy, "
                    "neg_log_perplexity, approx_bleu_score.")
flags.DEFINE_bool("eval_run_autoregressive", False,
                  "Run eval autoregressively where we condition on previous"
                  "generated output instead of the actual target.")
flags.DEFINE_integer("keep_checkpoint_every_n_hours", 10000,
                     "Number of hours between each checkpoint to be saved. "
                     "The default value 10,000 hours effectively disables it.")
flags.DEFINE_integer("save_checkpoints_secs", 0,
                     "Save checkpoints every this many seconds. "
                     "Default=0 means let tensorflow.contrib.learn.python.learn"
                     " decide, which is currently set to 600 = 10 minutes.")
flags.DEFINE_bool("log_device_placement", False,
                  "Whether to log device placement.")

# Distributed training flags
flags.DEFINE_string("master", "", "Address of TensorFlow master.")
flags.DEFINE_string("schedule", "local_run",
                    "Method of tf.contrib.learn.Experiment to run.")
flags.DEFINE_integer("local_eval_frequency", 2000,
                     "Run evaluation every this steps during local training.")
flags.DEFINE_bool("locally_shard_to_cpu", False,
                  "Use CPU as a sharding device running locally. This allows "
                  "to test sharded model construction on a machine with 1 GPU.")
flags.DEFINE_bool("daisy_chain_variables", True,
                  "copy variables around in a daisy chain")
flags.DEFINE_bool("sync", False, "Sync compute on PS.")
flags.DEFINE_string("worker_job", "/job:worker", "name of worker job")
flags.DEFINE_integer("worker_gpu", 1, "How many GPUs to use.")
flags.DEFINE_integer("worker_replicas", 1, "How many workers to use.")
flags.DEFINE_integer("worker_id", 0, "Which worker task are we.")
flags.DEFINE_float("worker_gpu_memory_fraction", 0.95,
                   "Fraction of GPU memory to allocate.")
flags.DEFINE_integer("ps_gpu", 0, "How many GPUs to use per ps.")
flags.DEFINE_string("gpu_order", "", "Optional order for daisy-chaining gpus."
                    " e.g. \"1 3 2 4\"")
flags.DEFINE_string("ps_job", "/job:ps", "name of ps job")
flags.DEFINE_integer("ps_replicas", 0, "How many ps replicas.")

# Decoding flags
flags.DEFINE_string(
    "decode_hparams", "",
    "Comma-separated list of name=value pairs to control decode behavior. "
    "See decoding.decode_hparams for defaults.")


class SaveBestCheckpointsMonitor(monitors.ValidationMonitor):

  def _scan_best_dir(self, best_dir):
    existing_checkpoints = []
    for file_name in tf.gfile.Glob("%s/model.ckpt-*.index" % best_dir):
      match = re.search(r"score([.0-9]+).index$", file_name)
      if match:
        existing_checkpoints.append((float(match.group(1)), file_name[:-6]))
      else:
        logging.info("Checkpoint %s did not match pattern." % file_name)
    return existing_checkpoints

  def _copy_checkpoint(self, src, trg):
    logging.info("Create new best checkpoint file: %s" % trg)
    for src_file in tf.gfile.Glob("%s.*" % src):
      ext = os.path.splitext(src_file)[1]
      tf.gfile.Copy(src_file, "%s%s" % (trg, ext))

  def _remove_checkpoint(self, path):
    logging.info("Remove from best checkpoint dir: %s" % path)
    for file_path in tf.gfile.Glob("%s.*" % path):
      tf.gfile.Remove(file_path)

  def _rebuild_checkpoint_file(self, path, checkpoints):
    logging.info("Rebuild checkpoint file with %d entries: %s"
      % (len(checkpoints), path))
    prefix = "%s/" % os.path.dirname(path)
    l = len(prefix)
    paths = [p[l:] if p.startswith(prefix) else p for p in checkpoints]
    with tf.gfile.Open(path, "w") as f:
      f.write('model_checkpoint_path: "%s"\n' % paths[-1])
      for checkpoint_path in paths:
        f.write('all_model_checkpoint_paths: "%s"\n' % checkpoint_path)

  def every_n_step_end(self, step, outputs):
    # TODO(mdan): The use of step below is probably misleading.
    # The code should probably use the step from the checkpoint, because
    # that's what is being evaluated.
    if self._estimator is None:
      raise ValueError("Missing call to set_estimator.")
    # Check that we are not running evaluation on the same checkpoint.
    latest_path = saver_lib.latest_checkpoint(self._estimator.model_dir)
    if latest_path is None:
      logging.debug("Skipping evaluation since model has not been saved yet "
                    "at step %d.", step)
      return False
    if latest_path is not None and latest_path == self._latest_path:
      logging.debug("Skipping evaluation due to same checkpoint %s for step %d "
                    "as for step %d.", latest_path, step,
                    self._latest_path_step)
      return False
    self._latest_path = latest_path
    self._latest_path_step = step

    # Run evaluation and log it.
    validation_outputs = self._evaluate_estimator()
    stats = []
    for name in validation_outputs:
      stats.append("%s = %s" % (name, str(validation_outputs[name])))
    logging.info("Validation (step %d): %s", step, ", ".join(stats))

    # Store best checkpoints logic
    best_dir = "%s/best" % os.path.dirname(latest_path)
    tf.gfile.MakeDirs(best_dir)
    current_best_checkpoints = self._scan_best_dir(best_dir)
    current_best_checkpoints.append(
      (validation_outputs[self.early_stopping_metric], None))
    current_best_checkpoints.sort(key=operator.itemgetter(0),
                                  reverse=self.early_stopping_metric_minimize)
    new_best_paths = []
    rebuild_checkpoint_file = False
    for score, path in current_best_checkpoints[-self.early_stopping_rounds:]:
      if path is None:  # This is the new checkpoint
        rebuild_checkpoint_file = True
        path = "%s/model.ckpt-%d_score%.4f" % (best_dir, step, score)
        self._copy_checkpoint(latest_path, path)
      new_best_paths.append(path)
    for _, path in current_best_checkpoints[:-self.early_stopping_rounds]:
      if path is not None:
        rebuild_checkpoint_file = True
        self._remove_checkpoint(path)
    if rebuild_checkpoint_file:
      self._rebuild_checkpoint_file("%s/checkpoint" % best_dir,
                                    new_best_paths)


def make_experiment_fn(data_dir, model_name, train_steps, eval_steps):
  """Returns experiment_fn for learn_runner. Wraps create_experiment."""

  def experiment_fn(output_dir):
    return create_experiment(
        output_dir=output_dir,
        data_dir=data_dir,
        model_name=model_name,
        train_steps=train_steps,
        eval_steps=eval_steps)

  return experiment_fn


def create_experiment(output_dir, data_dir, model_name, train_steps,
                      eval_steps):
  """Create Experiment."""
  hparams = create_hparams(
      FLAGS.hparams_set, FLAGS.problems, data_dir, passed_hparams=FLAGS.hparams)
  if FLAGS.worker_id == 0 and FLAGS.schedule in ["local_run", "train"]:
    save_metadata(output_dir, hparams)
  estimator, input_fns = create_experiment_components(
      hparams=hparams,
      output_dir=output_dir,
      data_dir=data_dir,
      model_name=model_name)
  train_monitors = []
  eval_hooks = []
  if FLAGS.tfdbg:
    hook = debug.LocalCLIDebugHook()
    train_monitors.append(hook)
    eval_hooks.append(hook)

  if FLAGS.local_eval_frequency:
    stopping_metric_name = None
    for metric_name in eval_metrics:
      if metric_name.endswith("/%s" % FLAGS.target_metric):
        stopping_metric_name = metric_name
        break
    if stopping_metric_name is None:
      raise ValueError("--target_metric did not match any known metric.")
    logging.info("Selected target metric: %s" % stopping_metric_name)
    train_monitors.append(SaveBestCheckpointsMonitor(
      input_fn=input_fns["eval"], eval_steps=eval_steps,
      metrics=eval_metrics, every_n_steps=FLAGS.local_eval_frequency,
      name=None, hooks=eval_hooks,
      early_stopping_metric=stopping_metric_name,
      early_stopping_metric_minimize=False,
      early_stopping_rounds=FLAGS.keep_checkpoint_max
    ))
  return tf.contrib.learn.Experiment(
      estimator=estimator,
      train_input_fn=input_fns[tf.estimator.ModeKeys.TRAIN],
      eval_input_fn=input_fns[tf.estimator.ModeKeys.EVAL],
      train_steps=train_steps,
      eval_steps=eval_steps,
      min_eval_frequency=0,  # Validation is done in SaveBestCheckpointsMonitor
      train_monitors=train_monitors,
      eval_hooks=eval_hooks)


def create_experiment_components(hparams, output_dir, data_dir, model_name):
  """Constructs and returns Estimator and train/eval input functions."""
  tf.logging.info("Creating experiment, storing model files in %s", output_dir)

  num_datashards = devices.data_parallelism().n
  train_input_fn = input_fn_builder.build_input_fn(
      mode=tf.estimator.ModeKeys.TRAIN,
      hparams=hparams,
      data_file_patterns=get_data_filepatterns(data_dir,
                                               tf.estimator.ModeKeys.TRAIN),
      num_datashards=num_datashards,
      worker_replicas=FLAGS.worker_replicas,
      worker_id=FLAGS.worker_id)

  eval_input_fn = input_fn_builder.build_input_fn(
      mode=tf.estimator.ModeKeys.EVAL,
      hparams=hparams,
      data_file_patterns=get_data_filepatterns(data_dir,
                                               tf.estimator.ModeKeys.EVAL),
      num_datashards=num_datashards,
      worker_replicas=FLAGS.worker_replicas,
      worker_id=FLAGS.worker_id)

  autotune = False
  objective = None
  if hasattr(FLAGS, "autotune"):
    autotune = FLAGS.autotune
    objective = FLAGS.objective
  model_fn = model_builder.build_model_fn(
      model_name,
      problem_names=FLAGS.problems.split("-"),
      train_steps=FLAGS.train_steps,
      worker_id=FLAGS.worker_id,
      worker_replicas=FLAGS.worker_replicas,
      eval_run_autoregressive=FLAGS.eval_run_autoregressive,
      decode_hparams=decoding.decode_hparams(FLAGS.decode_hparams),
      autotune=autotune,
      objective=objective)
  estimator = tf.estimator.Estimator(
      model_fn=model_fn,
      model_dir=output_dir,
      params=hparams,
      config=tf.contrib.learn.RunConfig(
          master=FLAGS.master,
          gpu_memory_fraction=FLAGS.worker_gpu_memory_fraction,
          session_config=session_config(),
          keep_checkpoint_max=FLAGS.keep_checkpoint_max,
          keep_checkpoint_every_n_hours=FLAGS.keep_checkpoint_every_n_hours,
          save_checkpoints_secs=FLAGS.save_checkpoints_secs))

  return estimator, {
      tf.estimator.ModeKeys.TRAIN: train_input_fn,
      tf.estimator.ModeKeys.EVAL: eval_input_fn
  }


def log_registry():
  if FLAGS.registry_help:
    tf.logging.info(registry.help_string())
    sys.exit(0)


def add_problem_hparams(hparams, problems):
  """Add problem hparams for the problems."""
  hparams.problems = []
  hparams.problem_instances = []
  for problem_name in problems.split("-"):
    try:
      problem = registry.problem(problem_name)
    except LookupError:
      problem = None

    if problem is None:
      try:
        p_hparams = problem_hparams.problem_hparams(problem_name, hparams)
      except LookupError:
        # The problem is not in the set of registered Problems nor in the old
        # set of problem_hparams.
        all_problem_names = sorted(
            list(problem_hparams.PROBLEM_HPARAMS_MAP) +
            registry.list_problems())
        error_lines = [
            "%s not in the set of supported problems:" % problem_name
        ] + all_problem_names
        error_msg = "\n  * ".join(error_lines)
        raise LookupError(error_msg)
    else:
      p_hparams = problem.get_hparams(hparams)

    hparams.problem_instances.append(problem)
    hparams.problems.append(p_hparams)

  return hparams


def save_metadata(output_dir, hparams):
  """Saves FLAGS and hparams to output_dir."""
  # Save FLAGS in txt file
  if hasattr(FLAGS, "flags_into_string"):
    flags_str = FLAGS.flags_into_string()
    t2t_flags_str = "\n".join([
        "--%s=%s" % (f.name, f.value)
        for f in FLAGS.flags_by_module_dict()[
            "tensor2tensor.utils.trainer_utils"]
    ])
  else:
    flags_dict = FLAGS.__dict__["__flags"]
    flags_str = "\n".join(
        ["--%s=%s" % (name, str(f)) for (name, f) in flags_dict.items()])
    t2t_flags_str = None

  flags_txt = os.path.join(output_dir, "flags.txt")
  with tf.gfile.Open(flags_txt, "w") as f:
    f.write(flags_str)

  if t2t_flags_str:
    t2t_flags_txt = os.path.join(output_dir, "flags_t2t.txt")
    with tf.gfile.Open(t2t_flags_txt, "w") as f:
      f.write(t2t_flags_str)

  # Save hparams as hparams.json
  hparams_fname = os.path.join(output_dir, "hparams.json")
  with tf.gfile.Open(hparams_fname, "w") as f:
    f.write(hparams.to_json())


def create_hparams(params_id, problems, data_dir, passed_hparams=None):
  """Returns hyperparameters, including any flag value overrides.

  If the hparams FLAG is set, then it will use any values specified in
  hparams to override any individually-set hyperparameter. This logic
  allows tuners to override hyperparameter settings to find optimal values.

  Args:
    params_id: which set of parameters to choose (must be in _PARAMS above).
    problems: the string with problem names to get problem_hparams from.
    data_dir: the directory containing the training data.
    passed_hparams: command-line overrides for some hparams.

  Returns:
    The hyperparameters as a tf.contrib.training.HParams object.
  """
  hparams = registry.hparams(params_id)()
  hparams.add_hparam("data_dir", data_dir)
  # Command line flags override any of the preceding hyperparameter values.
  if passed_hparams:
    hparams = hparams.parse(passed_hparams)

  return add_problem_hparams(hparams, problems)


def run(data_dir, model, output_dir, train_steps, eval_steps, schedule):
  """Runs an Estimator locally or distributed.

  This function chooses one of two paths to execute:

  1. Running locally if schedule=="local_run".
  3. Distributed training/evaluation otherwise.

  Args:
    data_dir: The directory the data can be found in.
    model: The name of the model to use.
    output_dir: The directory to store outputs in.
    train_steps: The number of steps to run training for.
    eval_steps: The number of steps to run evaluation for.
    schedule: (str) The schedule to run. The value here must
      be the name of one of Experiment's methods.
  """
  exp_fn = make_experiment_fn(
      data_dir=data_dir,
      model_name=model,
      train_steps=train_steps,
      eval_steps=eval_steps)

  if schedule == "local_run":
    # Run the local demo.
    exp = exp_fn(output_dir)
    if exp.train_steps > 0 and exp.eval_steps > 0:
      tf.logging.info("Performing local training and evaluation.")
      exp.train_and_evaluate()
    elif exp.train_steps > 0:
      tf.logging.info("Performing local training.")
      exp.train()
    elif exp.eval_steps > 0:
      tf.logging.info("Performing local evaluation.")
      exp.evaluate(delay_secs=0)
  else:
    # Perform distributed training/evaluation.
    learn_runner.run(
        experiment_fn=exp_fn, schedule=schedule, output_dir=output_dir)


def validate_flags():
  if not FLAGS.model:
    raise ValueError("Must specify a model with --model.")
  if not FLAGS.problems:
    raise ValueError("Must specify a set of problems with --problems.")
  if not (FLAGS.hparams_set or FLAGS.hparams_range):
    raise ValueError("Must specify either --hparams_set or --hparams_range.")
  if not FLAGS.schedule:
    raise ValueError("Must specify --schedule.")
  if not FLAGS.output_dir:
    FLAGS.output_dir = "/tmp/tensor2tensor"
    tf.logging.warning("It is strongly recommended to specify --output_dir. "
                       "Using default output_dir=%s.", FLAGS.output_dir)


def session_config():
  """The TensorFlow Session config to use."""
  graph_options = tf.GraphOptions(optimizer_options=tf.OptimizerOptions(
      opt_level=tf.OptimizerOptions.L1, do_function_inlining=False))

  if FLAGS.experimental_optimize_placement:
    rewrite_options = tf.RewriterConfig(optimize_tensor_layout=True)
    rewrite_options.optimizers.append("pruning")
    rewrite_options.optimizers.append("constfold")
    rewrite_options.optimizers.append("layout")
    graph_options = tf.GraphOptions(
        rewrite_options=rewrite_options, infer_shapes=True)

  gpu_options = tf.GPUOptions(
      per_process_gpu_memory_fraction=FLAGS.worker_gpu_memory_fraction)

  config = tf.ConfigProto(
      allow_soft_placement=True,
      graph_options=graph_options,
      gpu_options=gpu_options,
      log_device_placement=FLAGS.log_device_placement)
  return config


def get_data_filepatterns(data_dir, mode):
  return data_reader.get_data_filepatterns(FLAGS.problems, data_dir, mode)<|MERGE_RESOLUTION|>--- conflicted
+++ resolved
@@ -19,15 +19,11 @@
 from __future__ import division
 from __future__ import print_function
 
-<<<<<<< HEAD
 import copy
 import math
 import operator
 import os
 import re
-=======
-import os
->>>>>>> 37465a17
 import sys
 
 # Dependency imports
@@ -73,8 +69,6 @@
 flags.DEFINE_integer("train_steps", 250000,
                      "The number of steps to run training for.")
 flags.DEFINE_integer("eval_steps", 10, "Number of steps in evaluation.")
-# TODO(fstahlberg): eval_print used anywhere?
-flags.DEFINE_bool("eval_print", False, "Print eval logits and predictions.")
 flags.DEFINE_integer("keep_checkpoint_max", 6,
                      "How many recent and best checkpoints to keep.")
 flags.DEFINE_bool("experimental_optimize_placement", False,
