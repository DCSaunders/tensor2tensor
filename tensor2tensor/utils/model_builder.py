--- conflicted
+++ resolved
@@ -36,11 +36,6 @@
 from tensor2tensor.utils import metrics
 from tensor2tensor.utils import optimize
 from tensor2tensor.utils import registry
-<<<<<<< HEAD
-from tensor2tensor.utils import yellowfin
-from tensor2tensor.utils import largebatch_optimizer
-=======
->>>>>>> 5233253f
 
 import tensorflow as tf
 from tensorflow.python.framework import dtypes
@@ -341,66 +336,6 @@
   return wrapping_model_fn
 
 
-<<<<<<< HEAD
-class ConditionalOptimizer(tf.train.Optimizer):
-  """Conditional optimizer."""
-
-  def __init__(self, optimizer_name, lr, hparams):
-    if optimizer_name == "Adam":
-      # We change the default epsilon for Adam and re-scale lr.
-      # Using LazyAdam as it's much faster for large vocabulary embeddings.
-      self._opt = tf.contrib.opt.LazyAdamOptimizer(
-          lr / 500.0,
-          beta1=hparams.optimizer_adam_beta1,
-          beta2=hparams.optimizer_adam_beta2,
-          epsilon=hparams.optimizer_adam_epsilon)
-    elif optimizer_name == "LargebatchAdam":
-      self._opt = largebatch_optimizer.LargebatchAdamOptimizer(
-          lr / 500.0,
-          beta1=hparams.optimizer_adam_beta1,
-          beta2=hparams.optimizer_adam_beta2,
-          epsilon=hparams.optimizer_adam_epsilon,
-          n=hparams.fake_gpu_multiplier)
-    elif optimizer_name == "Momentum":
-      self._opt = tf.train.MomentumOptimizer(
-          lr, momentum=hparams.optimizer_momentum_momentum)
-    elif optimizer_name == "YellowFin":
-      tf.logging.info("Init YellowFin Optimizer.")
-      self._opt = yellowfin.YellowFinOptimizer(
-          learning_rate=lr, momentum=hparams.optimizer_momentum_momentum)
-    elif optimizer_name == "TrueAdam":
-      self._opt = tf.train.AdamOptimizer(
-          lr / 500.0,
-          beta1=hparams.optimizer_adam_beta1,
-          beta2=hparams.optimizer_adam_beta2,
-          epsilon=hparams.optimizer_adam_epsilon)
-    else:
-      self._opt = tf.contrib.layers.OPTIMIZER_CLS_NAMES[optimizer_name](lr)
-
-  def compute_gradients(self, loss, var_list=None, **kwargs):
-    return self._opt.compute_gradients(loss, var_list, **kwargs)
-
-  def apply_gradients(self, grads_and_vars, global_step=None, name=None):
-    return self._opt.apply_gradients(
-        grads_and_vars, global_step=global_step, name=name)
-
-
-def _sqrt_decay(step):
-  """Decay like 1 / sqrt(step), multiplied by 500 to normalize."""
-  return 500.0 / tf.sqrt(tf.maximum(step, 1.0))
-
-
-def _exp_decay_after(step, rate, from_which_step):
-  """Decay exponentially by rate (per step) starting at from_which_step."""
-  return tf.cond(
-      step < from_which_step,
-      lambda: tf.constant(1.0),
-      lambda: rate**(step - from_which_step),
-      name="exponential_decay_step_cond")
-
-
-=======
->>>>>>> 5233253f
 def _log_variable_sizes(var_list, tag):
   """Log the sizes and shapes of variables, and the total size.
 
@@ -436,65 +371,6 @@
     raise ValueError("Unrecognized initializer: %s" % hparams.initializer)
 
 
-<<<<<<< HEAD
-def learning_rate_decay(hparams, num_worker_replicas=1, num_train_steps=1):
-  """Inverse-decay learning rate until warmup_steps, then decay."""
-  warmup_steps = tf.to_float(
-      hparams.learning_rate_warmup_steps * num_worker_replicas)
-  step = tf.to_float(tf.train.get_or_create_global_step())
-  try:
-    if hparams.fake_gpu_multiplier > 1:
-      tf.logging.info("Scaling down learning rate decay by "
-                      "fake_gpu_multiplier=%d" % hparams.fake_gpu_multiplier)
-      fake_gpu_multiplier = tf.constant(hparams.fake_gpu_multiplier,
-                                        dtype=tf.float32)
-      step = step / fake_gpu_multiplier
-  except AttributeError:
-    pass
-  if hparams.learning_rate_decay_scheme == "noam":
-    return 5000.0 * hparams.hidden_size**-0.5 * tf.minimum(
-        (step + 1) * warmup_steps**-1.5, (step + 1)**-0.5)
-  elif hparams.learning_rate_decay_scheme == "exp100k":
-    return 0.94**(step // 100000)
-  elif hparams.learning_rate_decay_scheme == "cosine":
-    cycle_steps = hparams.learning_rate_cosine_cycle_steps
-    return 0.5 * (1 + tf.cos(np.pi * (step % cycle_steps) / cycle_steps))
-  elif hparams.learning_rate_decay_scheme == "cyclelinear10x":
-    # Cycle the rate linearly by 10x every warmup_steps, up and down.
-    cycle_steps = hparams.learning_rate_warmup_steps
-    cycle_position = step % (2 * cycle_steps)
-    cycle_position = tf.to_float(  # Normalize to the interval [-1, 1].
-        cycle_position - cycle_steps) / float(cycle_steps)
-    cycle_position = 1.0 - tf.abs(cycle_position)  # 0 to 1 and back to 0.
-    return (cycle_position + 0.1) * 3.0  # 10x difference each cycle (0.3-3).
-
-  inv_base = tf.exp(tf.log(0.01) / warmup_steps)
-  inv_decay = inv_base**(warmup_steps - step)
-  if hparams.learning_rate_decay_scheme == "sqrt":
-    decay = _sqrt_decay(step - warmup_steps)
-  elif hparams.learning_rate_decay_scheme == "exp10k":
-    decay = _exp_decay_after(step - warmup_steps, 0.9995,
-                             num_train_steps - warmup_steps - 10000)
-  elif hparams.learning_rate_decay_scheme == "exp50k":
-    decay = _exp_decay_after(step - warmup_steps, 0.99995,
-                             num_train_steps - warmup_steps - 50000)
-  elif hparams.learning_rate_decay_scheme == "exp500k":
-    decay = _exp_decay_after(step - warmup_steps, 0.9999955,
-                             num_train_steps - warmup_steps - 500000)
-  elif hparams.learning_rate_decay_scheme == "none":
-    decay = tf.constant(1.0)
-  else:
-    raise ValueError("Unrecognized learning rate decay scheme: %s" %
-                     hparams.learning_rate_decay_scheme)
-  return tf.cond(
-      step < warmup_steps,
-      lambda: inv_decay,
-      lambda: decay,
-      name="learning_rate_decay_warump_cond")
-
-
-=======
->>>>>>> 5233253f
 def _del_dict_nones(d):
   for k in list(d.keys()):
     if d[k] is None:
