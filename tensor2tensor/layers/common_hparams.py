--- conflicted
+++ resolved
@@ -215,7 +215,6 @@
       force_full_predict=False,
       # Set this for pure model parallelism.  There is only one data shard.
       no_data_parallelism=False,
-<<<<<<< HEAD
       minimum_risk_train=False,
       mrt_decode_length=5,
       mrt_sample_num=20,
@@ -238,10 +237,8 @@
       log_all_training_losses=False,
       log_sentence_pairs_seen=True,
       log_sentences_step=100,
-=======
       # Set this for accumulating gradients over multiple batches
       fake_gpu_multiplier=1,
->>>>>>> 896b66f0
   )
 
 
