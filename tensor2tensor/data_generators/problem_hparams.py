--- conflicted
+++ resolved
@@ -462,122 +462,6 @@
   return p
 
 
-<<<<<<< HEAD
-def image_cifar10(unused_model_hparams):
-  """CIFAR-10."""
-  p = default_problem_hparams()
-  p.input_modality = {
-      "inputs": ("%s:small_image_modality" % registry.Modalities.IMAGE, None)
-  }
-  p.target_modality = (registry.Modalities.CLASS_LABEL, 10)
-  p.batch_size_multiplier = 4
-  p.max_expected_batch_size_per_shard = 8
-  p.loss_multiplier = 3.0
-  p.input_space_id = 1
-  p.target_space_id = 1
-  return p
-
-
-def image_mnist(unused_model_hparams):
-  """MNIST."""
-  p = default_problem_hparams()
-  p.input_modality = {"inputs": (registry.Modalities.SYMBOL, 256)}
-  p.target_modality = (registry.Modalities.CLASS_LABEL, 10)
-  p.batch_size_multiplier = 4
-  p.max_expected_batch_size_per_shard = 8
-  p.loss_multiplier = 3.0
-  p.input_space_id = 1
-  p.target_space_id = 1
-  return p
-
-
-def image_imagenet(model_hparams):
-  """ImageNet."""
-  p = default_problem_hparams()
-  p.input_modality = {
-      "inputs": (registry.Modalities.IMAGE, None),
-  }
-  target_modality = ("%s:class_label_2d" % registry.Modalities.CLASS_LABEL
-                     if model_hparams.imagenet_use_2d else
-                     registry.Modalities.CLASS_LABEL)
-  p.target_modality = (target_modality, 1000)
-  p.batch_size_multiplier = 256
-  p.max_expected_batch_size_per_shard = 2
-  p.loss_multiplier = 0.7
-  p.input_space_id = 1
-  p.target_space_id = 1
-  return p
-
-
-def image_mscoco_characters(unused_model_hparams):
-  """COCO image captioning with captions as characters."""
-  p = default_problem_hparams()
-  p.input_modality = {"inputs": (registry.Modalities.IMAGE, None)}
-  p.target_modality = (registry.Modalities.SYMBOL, 256)
-  p.vocabulary = {
-      "inputs": text_encoder.TextEncoder(),
-      "targets": text_encoder.ByteTextEncoder(),
-  }
-  p.batch_size_multiplier = 128
-  p.max_expected_batch_size_per_shard = 2
-  p.loss_multiplier = 2.0
-  p.input_space_id = 1
-  p.target_space_id = 2
-  return p
-
-
-def image_mscoco_tokens(model_hparams, vocab_count):
-  """COCO image captioning with captions as tokens."""
-  p = default_problem_hparams()
-  p.input_modality = {"inputs": (registry.Modalities.IMAGE, None)}
-  # This vocab file must be present within the data directory.
-  vocab_filename = os.path.join(model_hparams.data_dir,
-                                "vocab.endefr.%d" % vocab_count)
-  subtokenizer = text_encoder.SubwordTextEncoder(vocab_filename)
-  p.target_modality = (registry.Modalities.SYMBOL, subtokenizer.vocab_size)
-  p.vocabulary = {
-      "inputs": text_encoder.TextEncoder(),
-      "targets": subtokenizer,
-  }
-  p.batch_size_multiplier = 256
-  p.max_expected_batch_size_per_shard = 2
-
-
-=======
-def ice_parsing_tokens(model_hparams, wrong_source_vocab_size):
-  """Icelandic to parse tree translation benchmark.
-
-  Args:
-    model_hparams: a tf.contrib.training.HParams
-    wrong_source_vocab_size: a number used in the filename indicating the
-      approximate vocabulary size.  This is not to be confused with the actual
-      vocabulary size.
-
-  Returns:
-    A tf.contrib.training.HParams object.
-  """
-  p = default_problem_hparams()
-  # This vocab file must be present within the data directory.
-  source_vocab_filename = os.path.join(
-      model_hparams.data_dir, "ice_source.vocab.%d" % wrong_source_vocab_size)
-  target_vocab_filename = os.path.join(model_hparams.data_dir,
-                                       "ice_target.vocab.256")
-  source_subtokenizer = text_encoder.SubwordTextEncoder(source_vocab_filename)
-  target_subtokenizer = text_encoder.SubwordTextEncoder(target_vocab_filename)
-  p.input_modality = {
-      "inputs": (registry.Modalities.SYMBOL, source_subtokenizer.vocab_size)
-  }
-  p.target_modality = (registry.Modalities.SYMBOL, 256)
-  p.vocabulary = {
-      "inputs": source_subtokenizer,
-      "targets": target_subtokenizer,
-  }
-  p.input_space_id = 18  # Icelandic tokens
-  p.target_space_id = 19  # Icelandic parse tokens
-  return p
-
-
->>>>>>> c5e13db7
 def img2img_imagenet(unused_model_hparams):
   """Image 2 Image for imagenet dataset."""
   p = default_problem_hparams()
@@ -605,35 +489,6 @@
 # Dictionary of named hyperparameter settings for various problems.
 # This is only accessed through the problem_hparams function below.
 PROBLEM_HPARAMS_MAP = {
-<<<<<<< HEAD
-    "audio_timit_characters_tune": audio_timit_characters,
-    "audio_timit_characters_test": audio_timit_characters,
-    "audio_timit_tokens_8k_tune": lambda p: audio_timit_tokens(p, 2**13),
-    "audio_timit_tokens_8k_test": lambda p: audio_timit_tokens(p, 2**13),
-    "audio_wsj_characters_tune": audio_wsj_characters,
-    "audio_wsj_characters_test": audio_wsj_characters,
-    "audio_wsj_tokens_8k_tune": lambda p: audio_wsj_tokens(p, 2**13),
-    "audio_wsj_tokens_8k_test": lambda p: audio_wsj_tokens(p, 2**13),
-    "lm1b_characters": lm1b_characters,
-    "lm1b_32k": lm1b_32k,
-    "wiki_32k": wiki_32k,
-    "ice_parsing_characters": wmt_parsing_characters,
-    "wmt_parsing_tokens_8k": lambda p: wmt_parsing_tokens(p, 2**13),
-    "wsj_parsing_tokens_16k": lambda p: wsj_parsing_tokens(  # pylint: disable=g-long-lambda
-        p, "wsj", 2**14, 2**9),
-    "wmt_ende_bpe32k": wmt_ende_bpe32k,
-    "image_cifar10_tune": image_cifar10,
-    "image_cifar10_test": image_cifar10,
-    "image_mnist_tune": image_mnist,
-    "image_mnist_test": image_mnist,
-    "image_celeba_tune": image_celeba,
-    "image_mscoco_characters_tune": image_mscoco_characters,
-    "image_mscoco_characters_test": image_mscoco_characters,
-    "image_mscoco_tokens_8k_test": lambda p: image_mscoco_tokens(p, 2**13),
-    "image_mscoco_tokens_32k_test": lambda p: image_mscoco_tokens(p, 2**15),
-    "image_imagenet": image_imagenet,
-    "img2img_imagenet": img2img_imagenet,
-=======
     "audio_timit_characters_tune":
         audio_timit_characters,
     "audio_timit_characters_test":
@@ -658,8 +513,6 @@
         wiki_32k,
     "ice_parsing_characters":
         wmt_parsing_characters,
-    "ice_parsing_tokens":
-        lambda p: ice_parsing_tokens(p, 2**13),
     "wmt_parsing_tokens_8k":
         lambda p: wmt_parsing_tokens(p, 2**13),
     "wsj_parsing_tokens_16k":
@@ -671,5 +524,4 @@
         image_celeba,
     "img2img_imagenet":
         img2img_imagenet,
->>>>>>> c5e13db7
 }